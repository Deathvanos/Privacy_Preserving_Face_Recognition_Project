--- conflicted
+++ resolved
@@ -5,9 +5,6 @@
 import numpy as np
 import matplotlib.pyplot as plt
 from sklearn.metrics import accuracy_score, precision_score, recall_score, f1_score
-import io
-import base64
-
 
 def load_images(image_folder, subject_prefix=None, image_extensions=(".png", ".jpg", ".jpeg")):
     images = []
@@ -95,26 +92,8 @@
 def load_data(filename):
     return np.load(filename)
 
-<<<<<<< HEAD
-
-def image_pillow_to_bytes(image):
-    """
-    Converts a PIL Image into base64 encoded byte string.
-
-    This function takes a PIL Image instance, saves it to an in-memory byte
-    buffer in JPEG format, encodes the image data into a base64 encoded string,
-    and then returns the resulting string.
-
-    :param image: The input PIL Image object to be converted.
-    :type image: PIL.Image.Image
-
-    :return: A base64 encoded string representation of the input image.
-    :rtype: str
-    """
-=======
 def image_pillow_to_bytes(image):
     """Converts a PIL Image to bytes."""
->>>>>>> 9c317bdb
     if not isinstance(image, Image.Image):
         raise ValueError("'image' must be a valid PIL Image object.")
     buffer = io.BytesIO()
@@ -123,32 +102,11 @@
     return image
 
 def image_numpy_to_pillow(image, resized_size=None):
-<<<<<<< HEAD
-    """
-    Converts a NumPy image array to a Pillow Image object.
-
-    This function takes an image represented as a NumPy array, optionally reshapes it if it is
-    one-dimensional, and converts it to a Pillow Image. The image array is expected to have
-    pixel values normalized between 0 and 1.
-
-    :param image: A NumPy array representing the image to be converted.
-    :param resized_size: Optional tuple representing the new dimensions to reshape the image to,
-        if necessary. Expected to be (height, width).
-    :return: A Pillow Image object created from the input NumPy array, or None if the input
-        image is None.
-    """
-=======
     """Converts a NumPy array to a PIL Image."""
->>>>>>> 9c317bdb
     if image is None or type(image) != np.ndarray:
         raise ValueError("'image' must be a valid NumPy array.")
     elif image.ndim == 1:
         if resized_size is None:
             raise ValueError("'resized_size' must be provided because the image is one-dimensional.")
         image = image.reshape(resized_size)
-<<<<<<< HEAD
-    return Image.fromarray((image * 255).astype(np.uint8))
-
-=======
-    return Image.fromarray((image * 255).astype(np.uint8))
->>>>>>> 9c317bdb
+    return Image.fromarray((image * 255).astype(np.uint8))