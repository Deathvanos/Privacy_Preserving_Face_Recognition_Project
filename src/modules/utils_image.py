--- conflicted
+++ resolved
@@ -178,8 +178,6 @@
         image = image.reshape(resized_size)
     return Image.fromarray((image * 255).astype(np.uint8))
 
-<<<<<<< HEAD
-=======
 def calculate_mse(imageA, imageB, image_size):
     if imageA.ndim == 1:
         imageA = imageA.reshape(image_size)
@@ -196,5 +194,4 @@
         imageB = np.dot(imageB[...,:3], [0.2989, 0.5870, 0.1140])  # Convertit en niveaux de gris
         if data_range is None:
             data_range = imageB.max() - imageB.min()
-    return ssim(imageA, imageB, data_range=data_range)
->>>>>>> 3c128367
+    return ssim(imageA, imageB, data_range=data_range)