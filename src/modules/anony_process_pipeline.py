--- conflicted
+++ resolved
@@ -12,7 +12,7 @@
 from PIL import Image, UnidentifiedImageError
 from tqdm import tqdm
 
-<<<<<<< HEAD
+
 # Assurez-vous que les chemins d'importation sont corrects pour votre structure de projet
 try:
     from src.modules.image_preprocessing import preprocess_image
@@ -33,17 +33,7 @@
 
 
 logging.basicConfig(level=logging.INFO,
-=======
-from src.modules.image_preprocessing import preprocess_image
-import src.modules.k_same_pixel as ksp
-from src.modules.eigenface import EigenfaceGenerator
-from src.modules.noise_generator import NoiseGenerator
-from src.modules.utils_image import pillow_image_to_bytes, numpy_image_to_pillow
-
-from src.config import IMAGE_SIZE
-
-logging.basicConfig(level=logging.DEBUG,
->>>>>>> 297a4892
+
                     format='%(asctime)s - %(levelname)s - %(message)s')
 logger = logging.getLogger(__name__)
 
@@ -95,7 +85,6 @@
 
 # --- Étape 1 : Preprocessing ---
 
-<<<<<<< HEAD
 def run_preprocessing(
     folder_path: Optional[str] = None,
     df_images: Optional[pd.DataFrame] = None,
@@ -115,48 +104,11 @@
     image_groups = defaultdict(list)
     processed_count = 0
     # --- Cas 1: DataFrame ---
-=======
-
-from typing import Optional, List, Dict, Any
-from collections import defaultdict
-from werkzeug.datastructures import FileStorage
-import base64, io, os, binascii
-from PIL import Image, UnidentifiedImageError
-import pandas as pd
-from tqdm import tqdm
-
-
-def run_preprocessing(
-        folder_path: Optional[str] = None,
-        df_images: Optional[pd.DataFrame] = None,
-        b64_image_list: Optional[List[str]] = None,
-        filestorage_list: Optional[List[FileStorage]] = None
-) -> Dict[str, List[Dict[str, Any]]]:
-    """
-    Charge et prétraite les images depuis UNE seule source (dossier, DataFrame, base64, FileStorage).
-    Stocke l'imageId original. Ne fait PAS de k-same pixel ici.
-    """
-    num_sources = sum(p is not None for p in [folder_path, df_images, b64_image_list, filestorage_list])
-    if num_sources != 1:
-        raise ValueError("Fournir exactement une seule source d'images.")
-    logger.info("Exécution du pré-traitement standard...")
-    image_groups = defaultdict(list)
-    def is_valid_preprocessed(p):
-        return p and all(k in p for k in ['grayscale_image', 'flattened_image'])
-    def handle_image(img, subject_id, image_id):
-        preprocessed = preprocess_image(img.convert('RGB'), resize_size=IMAGE_SIZE)
-        if is_valid_preprocessed(preprocessed):
-            preprocessed['imageId'] = image_id
-            image_groups[subject_id].append(preprocessed)
-        else:
-            logger.warning(f"Prétraitement échoué pour '{image_id}'. Skip.")
-    # --- 1. DataFrame ---
->>>>>>> 297a4892
+
     if df_images is not None:
         logger.info(f"Traitement de {len(df_images)} images depuis DataFrame.")
         for index, row in tqdm(df_images.iterrows(), total=df_images.shape[0], desc="Preprocessing (DataFrame)"):
             try:
-<<<<<<< HEAD
                 img = row['userFaces']; subject_id = str(row['subject_number']); image_id = row.get('imageId', f"df_img_{index}")
                 if not isinstance(img, Image.Image):
                      logger.warning(f"Index {index} (ID: {image_id}) n'est pas une image PIL valide. Skip.")
@@ -169,16 +121,7 @@
                 else: logger.warning(f"Prétraitement échoué ou 'grayscale_image' manquante pour index {index} (ID: {image_id}). Skip.")
             except Exception as e: logger.error(f"Erreur image index {index} (ID: {image_id}): {e}", exc_info=True)
     # --- Cas 2: Dossier ---
-=======
-                img, subject_id, image_id = row['userFaces'], str(row['subject_number']), row['imageId']
-                if not isinstance(img, Image.Image):
-                    logger.warning(f"Index {index} non-PIL Image. Skip.")
-                    continue
-                handle_image(img, subject_id, image_id)
-            except Exception as e:
-                logger.error(f"Erreur image index {index}: {e}", exc_info=True)
-    # --- 2. Dossier ---
->>>>>>> 297a4892
+
     elif folder_path is not None:
         logger.info(f"Traitement images depuis dossier: {folder_path}")
         try:
@@ -189,7 +132,6 @@
             raise
         logger.info(f"Trouvé {len(image_files)} fichiers image potentiels.")
         for filename in tqdm(image_files, desc="Preprocessing (Folder)"):
-<<<<<<< HEAD
              try:
                 parts = filename.split("_")
                 subject_id = "unknown"
@@ -223,50 +165,6 @@
                 else: logger.warning(f"Prétraitement échoué ou 'grayscale_image' manquante image base64 index {i}. Skip.")
             except (binascii.Error, IOError, UnidentifiedImageError) as decode_err: logger.error(f"Erreur décodage/ouverture image base64 index {i}: {decode_err}. Skip."); continue
             except Exception as e: logger.error(f"Erreur traitement image base64 index {i}: {e}", exc_info=True)
-=======
-            try:
-                parts = filename.split("_")
-                if len(parts) < 2:
-                    logger.warning(f"Nom fichier non standard '{filename}'. Skip.")
-                    continue
-                subject_id = parts[1]
-                image_id = os.path.splitext(filename)[0]
-                with Image.open(os.path.join(folder_path, filename)) as img:
-                    handle_image(img, subject_id, image_id)
-            except UnidentifiedImageError:
-                logger.error(f"Erreur ouverture/identification '{filename}'. Skip.")
-            except Exception as e:
-                logger.error(f"Erreur traitement fichier '{filename}': {e}", exc_info=True)
-    # --- 3. Liste base64 ---
-    elif b64_image_list is not None:
-        logger.info(f"Traitement de {len(b64_image_list)} images depuis liste Base64.")
-        subject_id = "1"
-        for i, b64_string in enumerate(tqdm(b64_image_list, desc="Preprocessing (Base64 List)")):
-            try:
-                image_id = f"b64_img_{i}"
-                img_bytes = base64.b64decode(b64_string)
-                img = Image.open(io.BytesIO(img_bytes))
-                handle_image(img, subject_id, image_id)
-            except (binascii.Error, IOError, UnidentifiedImageError) as decode_err:
-                logger.error(f"Erreur décodage image base64 index {i}: {decode_err}. Skip.")
-            except Exception as e:
-                logger.error(f"Erreur traitement image base64 index {i}: {e}", exc_info=True)
-    # --- 4. Liste FileStorage ---
-    elif filestorage_list is not None:
-        logger.info(f"Traitement de {len(filestorage_list)} fichiers FileStorage.")
-        subject_id = "1"
-        for i, file_storage in enumerate(tqdm(filestorage_list, desc="Preprocessing (FileStorage List)")):
-            try:
-                image_id = f"upload_img_{i}"
-                img = Image.open(file_storage.stream)
-                handle_image(img, subject_id, image_id)
-            except UnidentifiedImageError:
-                logger.error(f"Erreur image invalide (FileStorage) index {i}. Skip.")
-            except Exception as e:
-                logger.error(f"Erreur traitement image FileStorage index {i}: {e}", exc_info=True)
-    logger.info(f"Pré-traitement terminé. {len(image_groups)} sujets traités.")
-    return dict(image_groups)
->>>>>>> 297a4892
 
     logger.info(f"Pré-traitement terminé. {processed_count} images traitées pour {len(image_groups)} sujets.")
     if processed_count == 0:
@@ -423,7 +321,6 @@
 
     logger.debug(f"Reconstruction des images depuis projection bruitée shape {noised_projection.shape}...")
     reconstructed_images_b64 = []
-<<<<<<< HEAD
     try:
         reconstructions_flat = pca.inverse_transform(noised_projection)
         logger.debug(f"Inverse transform effectué. Shape reconstructions aplaties: {reconstructions_flat.shape}")
@@ -454,18 +351,6 @@
         return [None] * num_images_expected
 
     logger.debug(f"{len(reconstructed_images_b64)} images préparées pour le retour (certaines peuvent être None).")
-=======
-    for recon_flat in reconstructions:
-        try:
-            # Assurer que la taille correspond à IMAGE_SIZE pour la reconversion
-            expected_shape = (IMAGE_SIZE[1], IMAGE_SIZE[0]) # H, W
-            pil_img = numpy_image_to_pillow(recon_flat, resized_size=expected_shape)
-            b64_img = pillow_image_to_bytes(pil_img)
-            reconstructed_images_b64.append(b64_img)
-        except Exception as e:
-            logger.error(f"Erreur reconversion image reconstruite: {e}")
-            reconstructed_images_b64.append(None) # Ajouter None si erreur
->>>>>>> 297a4892
     return reconstructed_images_b64
 
 
@@ -508,7 +393,6 @@
         return {}
     logger.info(f"Preprocessing terminé. Taille d'image utilisée: {used_image_size}")
 
-<<<<<<< HEAD
     # --- Étape 2 : K-Same-Pixel ---
     k_same_results = run_k_same_anonymization(image_groups, k_same_k_value)
 
@@ -523,50 +407,6 @@
             "imageIds": [img_dict.get('imageId', f'unknown_{i}') for i, img_dict in enumerate(image_groups[subject_id])],
             "final_reconstructed_b64": [None] * len(image_groups[subject_id]),
             "errors": []
-=======
-    # --- Étape 2 : K-Same-Pixel (Optionnelle) ---
-    k_same_results_b64 = defaultdict(list) # Pour stocker {subject_id: [b64_img1, b64_img2,...]}
-    if k_same_k_value is not None and k_same_k_value > 0:
-        # Appelle la fonction modulaire k-same
-        k_same_arrays_dict = run_k_same_anonymization(image_groups, k_same_k_value)
-
-        # Convertir les résultats en Base64
-        logger.info("Conversion des résultats K-Same en Base64...")
-        for subject_id, ordered_k_same_arrays in k_same_arrays_dict.items():
-             b64_list = []
-             for arr in ordered_k_same_arrays:
-                 if arr is not None:
-                     try:
-                         pil_img = numpy_image_to_pillow(arr, resized_size=IMAGE_SIZE)
-                         b64_img = pillow_image_to_bytes(pil_img)
-                         b64_list.append(b64_img)
-                     except Exception as conv_err:
-                          logger.error(f"Erreur conversion K-Same array B64 sujet {subject_id}: {conv_err}")
-                          b64_list.append(None)
-                 else:
-                     b64_list.append(None)
-             k_same_results_b64[subject_id] = b64_list
-
-        # Sauvegarde des images K-Same (Optionnelle)
-        for subject_id, b64_images in k_same_results_b64.items():
-            if any(img is not None for img in b64_images): # Sauvegarder seulement si qqc a été généré
-                 save_ksame_images(subject_id, b64_images)
-    else:
-        logger.info("Étape K-Same-Pixel sautée (k non fourni ou invalide).")
-
-
-    # --- Étapes 3-5 : PEEP (Eigenface + Bruit + Reconstruction) ---
-    logger.info("Démarrage des étapes PEEP...")
-    peep_results = {} # Stocke temporairement les sorties PEEP pour chaque sujet
-
-    for subject_id in tqdm(image_groups, desc="Traitement PEEP par sujet"):
-        subject_preprocessed_list = image_groups[subject_id]
-        peep_subject_output = { # Initialiser les sorties pour ce sujet
-            "mean_face_b64": None,
-            "projection": [],
-            "noised_projection": [],
-            "reconstructed_b64": [None] * len(subject_preprocessed_list) # Pré-remplir avec None
->>>>>>> 297a4892
         }
         subject_errors = []
 
@@ -605,7 +445,6 @@
         flattened_stack_np = np.array(flattened_stack_list, dtype=np.float32)
         n_samples, n_features = flattened_stack_np.shape
 
-<<<<<<< HEAD
         n_components = min(max(1, int(n_components_ratio * n_samples)), n_features)
         logger.debug(f"Sujet {subject_id}: PCA avec n_components={n_components} sur stack K-Same shape {flattened_stack_np.shape}")
 
@@ -626,66 +465,6 @@
              pipeline_results[subject_id]['errors'].append(msg)
              pipeline_results[subject_id]['errors'].extend(subject_errors)
              continue
-=======
-        logger.debug(f"Sujet {subject_id}: PCA avec n_components={n_components}")
-        try:
-            pca, mean_face, projection = run_eigenface(flattened_stack_np, n_components)
-            noised_projection = run_add_noise(projection, epsilon) if epsilon > 0 else projection # Appliquer bruit si epsilon > 0
-            reconstructed_b64_list_valid = run_reconstruction(pca, noised_projection) # Liste pour les images valides seulement
-
-            # Stocker résultats PEEP (pour les images traitées)
-            peep_subject_output["mean_face_b64"] = pillow_image_to_bytes(numpy_image_to_pillow(mean_face, resized_size=IMAGE_SIZE))
-            peep_subject_output["projection"] = projection.tolist() if projection is not None else []
-            peep_subject_output["noised_projection"] = noised_projection.tolist() if noised_projection is not None else []
-
-            # Ré-insérer les images reconstruites aux bons indices dans la liste finale
-            final_reconstructed_list = [None] * len(subject_preprocessed_list)
-            if len(reconstructed_b64_list_valid) == len(valid_indices_map):
-                 for original_idx, stack_idx in valid_indices_map.items():
-                      final_reconstructed_list[original_idx] = reconstructed_b64_list_valid[stack_idx]
-                 peep_subject_output["reconstructed_b64"] = final_reconstructed_list
-            else:
-                 logger.error(f"Sujet {subject_id}: Discordance de taille entre images reconstruites PEEP et images valides. Reconstruction échouée.")
-                 # Garde la liste de None
-
-        except Exception as peep_err:
-            logger.error(f"Erreur durant PEEP pour sujet {subject_id}: {peep_err}", exc_info=True)
-            # Garde les valeurs par défaut (None/[]) dans peep_subject_output
-
-        peep_results[subject_id] = peep_subject_output
-        # Sauvegarde PEEP (reconstruit)
-        if any(img is not None for img in peep_subject_output["reconstructed_b64"]):
-             save_reconstructed_images(subject_id, peep_subject_output["reconstructed_b64"])
-
-
-    # --- Assemblage Final du Résultat ---
-    logger.info("Assemblage du résultat final de la pipeline...")
-    for subject_id, subject_preprocessed_list in image_groups.items():
-        # Récupérer les résultats PEEP pour ce sujet
-        peep_output = peep_results.get(subject_id, {})
-        # Récupérer les résultats K-Same pour ce sujet (liste de b64 ou liste vide)
-        ksame_output_b64 = k_same_results_b64.get(subject_id, [None] * len(subject_preprocessed_list))
-
-        # Créer le dictionnaire final pour le sujet
-        pipeline_result[subject_id] = {
-            # Données du preprocessing (converties en b64/list si nécessaire)
-            "imageIds": [img.get('imageId') for img in subject_preprocessed_list],
-            "resized": [pillow_image_to_bytes(img['resized_image']) if img.get('resized_image') else None for img in subject_preprocessed_list],
-            "grayscale": [pillow_image_to_bytes(img['grayscale_image']) if img.get('grayscale_image') else None for img in subject_preprocessed_list],
-            "normalized": [img['normalized_image'].tolist() if img.get('normalized_image') is not None else None for img in subject_preprocessed_list],
-            "flattened": [img['flattened_image'].tolist() if img.get('flattened_image') is not None else None for img in subject_preprocessed_list],
-
-             # Données K-Same (déjà en b64)
-             "k_same_anonymized": ksame_output_b64,
-
-            # Données PEEP
-            "mean_face": peep_output.get("mean_face_b64"),
-            "projection": peep_output.get("projection", []),
-            "noised_projection": peep_output.get("noised_projection", []),
-            "reconstructed": peep_output.get("reconstructed_b64", [])
-        }
-        logger.debug(f"Résultat assemblé pour sujet {subject_id}.")
->>>>>>> 297a4892
 
         reconstructed_b64_list_valid = run_reconstruction(pca, noised_projection, used_image_size)
 
