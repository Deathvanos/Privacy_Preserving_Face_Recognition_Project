import numpy as np
from PIL import Image

from src.config import IMAGE_SIZE
from src.modules.eigenface import EigenfaceGenerator
<<<<<<< HEAD
from tqdm import tqdm
=======
>>>>>>> 9c317bdb
from src.modules.utils_image import image_numpy_to_pillow, image_pillow_to_bytes

class Peep:
    def __init__(self, epsilon: int = 9, image_size=IMAGE_SIZE):
        self.resize_size = image_size
        self.epsilon = epsilon
        self.pca_object = None
        self.projected_images = None
        self.noisy_pca_projections = None
        self.sensitivity = None

    def _generate_eigenfaces(self, images_data: np.ndarray, pt_n_components=None, perf_test=False):
        """Generates eigenfaces from preprocessed image data."""

        if not isinstance(images_data, np.ndarray):
            raise ValueError("images_data must be a NumPy array.")
        if images_data.ndim != 2:
            raise ValueError("images_data must be a 2D array (num_images x flattened_image_size).")

        num_images = images_data.shape[0]
        self.max_components = num_images
        if not perf_test:
            n_components = min(num_images - 1, self.max_components)
        else:
            n_components = pt_n_components

        if n_components == 0:
            raise ValueError("Not enough images to generate eigenfaces (must be > 1).")

        try:
            self.pca_object = EigenfaceGenerator(images_data, n_components=n_components)
            self.pca_object.generate()
        except Exception as e:
            raise RuntimeError(f"Error generating eigenfaces: {e}")


    def _project_images(self, images_data: np.ndarray):
        """Projects the images onto the eigenface subspace."""
        if self.pca_object is None:
            raise ValueError("Eigenfaces must be generated before projecting images.")

        self.projected_images = self.pca_object.pca.transform(images_data)


    def _calculate_sensitivity(self, method='bounded', unbounded_bound_type='l2'):
        """Calculates the sensitivity of the PCA transformation."""
        if self.pca_object is None:
            raise ValueError("Eigenfaces must be generated before calculating sensitivity.")

        if method == 'bounded':
            max_image_diff_norm = np.sqrt(2)
            sensitivity = max_image_diff_norm * np.linalg.norm(self.pca_object.pca.components_, ord=2)

        elif method == 'unbounded':
            if unbounded_bound_type == 'l2':
                max_image_norm = np.sqrt(self.resize_size[0] * self.resize_size[1])
                sensitivity = (2 * max_image_norm ** 2) / len(self.projected_images)

            elif unbounded_bound_type == 'empirical':
                max_diff = 0
                for i in range(len(self.projected_images)):
                    for j in range(i + 1, len(self.projected_images)):
                        diff = np.linalg.norm(self.projected_images[i] - self.projected_images[j])
                        max_diff = max(max_diff, diff)
                sensitivity = max_diff
            else:
                raise ValueError("Invalid unbounded_bound_type")

        else:
            raise ValueError("Invalid sensitivity calculation method.")
        self.sensitivity = sensitivity

    def set_epsilon(self, epsilon):
        self.epsilon = epsilon

<<<<<<< HEAD
    def _add_laplace_noise_to_projections(self):
        """Adds Laplace noise to projected feature vectors for Local Differential Privacy.

        Add noise to each feature vector (projection) in self.projected_data. Noise
        is drawn from a Laplace distribution, calibrated for differential privacy.

        Key Concepts:
            - Local Differential Privacy (LDP): Privacy per image (or person, unbounded).
            - Laplace Mechanism: Add noise from Laplace(0, scale).
            - Sensitivity (Δf): Calculated in _calculate_sensitivity().
            - Epsilon (ε): Privacy budget (set by set_epsilon()).
            - Scale (b):  b = Δf / ε

        Steps:

        1. Check: Ensure epsilon and sensitivity are set. Raise ValueError if not.
        2. Loop: Iterate through subjects in `self.projected_data`.
        3. Scale: Calculate scale = sensitivity[subject] / epsilon.
        4. Noise: Generate noise: np.random.laplace(loc=0, scale=scale, size=projected_images.shape).
           *CRUCIAL*: noise.shape MUST match projected_images.shape.
        5. Add: Add noise to projected_images.
        6. Store: Store in `self.noisy_projected_data[subject]`.

        Example (inside loop):

            scale = ...  # Calculate scale
            noise = np.random.laplace(loc=0, scale=scale, size=projected_images.shape)
            self.noisy_projected_data[subject] = projected_images + noise
        """
     #   print(self.get_eigenfaces())
      #  print(self.projected_data)
       # print(self.sensitivity)
        #print(self.get_eigenfaces())

        if self.epsilon is None or self.sensitivity is None:
            raise ValueError("Epsilon and sensitivity must be set before adding noise.")
        # Apply laplace to each vector
        self.noisy_projected_data = {}
        for subject, projected_images in self.projected_data.items():
            scale = 1 / self.epsilon #self.sensitivity[subject] / self.epsilon
            egf = np.array(self.get_eigenfaces()) # 6 images
            noise = np.random.laplace(loc=0, scale=scale, size=egf.shape)
            self.noisy_projected_data[subject] = egf + noise

        self.noised_image2 = self.noisy_projected_data
        if False: # reconstrion noised image with PCA tests #TODO finir ici
            # transform vectors to images
            self.noised_image2 = {}
            for subject, noised_vector in self.noisy_projected_data.items(): # 6 images
                # Vérifiez les dimensions avant la transformation inverse de la PCA
                print("Dimensions de noised_vector avant reshape :", noised_vector.shape)
                print(len(noised_vector), noised_vector[0].shape)
                print(self.pca_objects[subject].pca.components_.shape)
                print(self.pca_objects[subject].pca.components_[0])
                noised_vector = np.array([img.flatten() for img in noised_vector])
                print('***')
                print("Dimensions de noised_vector 2 avant reshape :", noised_vector.shape)

                noised_vector_reshaped = noised_vector.reshape(-1, self.pca_objects[subject].pca.components_.shape[0])
                self.noised_image2[subject] = self.pca_objects[subject].pca.inverse_transform(noised_vector_reshaped)

                # Vérifiez les dimensions après la transformation inverse de la PCA
                print("Dimensions de noised_vector après inverse_transform :", self.noised_image2[subject].shape)


            a = self.noised_image2[list(self.noised_image2.keys())[0]]
            print(len(a)) # 1000 images
            print('µµµµµµµµµµµµµµµµµµµµµµµµµµµµ')
            print(a[0]==a[1])
        #print(a)
    #    self.noised_image2 = self.noisy_projected_data

      #  print(noised_vector_reshaped)
        #print(self.noised_image2)


    #def get_noisy_projected_data(self):
     #   return self.noisy_projected_data

    def get_noisy_projected_data(self, format:['numpy','pillow','bytes']='numpy'):
        if format=='numpy':
            return self.noised_image2
       # print('hi')
       # print(self.noised_image2)
       # print("rrr")
        pillow_images = []
        for key, value in self.noised_image2.items():
            for img in value:
               # print(key, value, img)
               # print('--')
                v = image_numpy_to_pillow(img, self.resize_size)
                pillow_images.append(v)
       # print(pillow_images)
        #pillow_images = [image_numpy_to_pillow(img, self.resize_size) for img in self.noised_image2.values()]
        if format=='pillow':
            return pillow_images
        elif format=='bytes':
            return [image_pillow_to_bytes(img) for img in pillow_images]
        else:
            raise ValueError("'format' must be numpy, pillow or bytes")


    def run_from_folder(self, epsilon, method='bounded', unbounded_bound_type='l2'):
        if not self._load_and_preprocess_images_from_folder():
            return False
        if not self._generate_eigenfaces():
            return False
        self._project_images()
        self._calculate_sensitivity(method=method, unbounded_bound_type=unbounded_bound_type)
        self.set_epsilon(epsilon)
        self._add_laplace_noise_to_projections()
        return True

    def run_from_dataframe(self, input_df, epsilon=5, method='bounded', unbounded_bound_type='l2'):
        if not self._load_and_preprocess_images_from_dataframe(input_df):
            return False
        if not self._generate_eigenfaces():
            return False
        self._project_images()
        self._calculate_sensitivity(method=method, unbounded_bound_type=unbounded_bound_type)
        self.set_epsilon(epsilon)
        self._add_laplace_noise_to_projections()
=======
    def _add_laplace_noise(self):
        return True

    def run(self, images_data: np.ndarray, method='bounded', unbounded_bound_type='l2'):
        self._generate_eigenfaces(images_data)
        self._project_images(images_data)
        self._calculate_sensitivity(method, unbounded_bound_type)
        self._add_laplace_noise()
>>>>>>> 9c317bdb
        return True

    '''Utility functions'''
    def _eigenfaces_to_pil(self, eigenfaces):
        pil_eigenfaces = []
        for eigenface in eigenfaces:
            if eigenface is None:
                pil_eigenfaces.append(None)
                continue
            if eigenface.ndim == 1:
                eigenface = eigenface.reshape(self.resize_size)
            pil_image = Image.fromarray((np.clip(eigenface, 0, 1) * 255).astype(np.uint8))
            pil_eigenfaces.append(pil_image)
        return pil_eigenfaces

<<<<<<< HEAD
=======
    def get_eigenfaces_as_pil(self):
        eigenfaces = self.get_eigenfaces()
        return self._eigenfaces_to_pil(eigenfaces)

>>>>>>> 9c317bdb
    def get_eigenfaces(self):
        if self.pca_object is None:
            return []
        return self.pca_object.get_eigenfaces()

    def get_eigenfaces_as_pil(self):
        eigenfaces = self.get_eigenfaces()  # Get all eigenfaces
        return self._eigenfaces_to_pil(eigenfaces)

    def get_eigenfaces_as_bytes(self):
        return [image_pillow_to_bytes(img) for img in self.get_eigenfaces_as_pil()]


    def get_pca_components(self):
        if self.pca_object is None:
            return None
        return self.pca_object.pca.components_

    def get_pca_explained_variance(self):
        if self.pca_object is None:
            return None
        return self.pca_object.pca.explained_variance_ratio_

    def get_mean_face(self):
        if self.pca_object is None:
            return None
        mean_face_array = self.pca_object.get_mean_face()
        mean_face_image = Image.fromarray((mean_face_array * 255).astype(np.uint8)).convert("L")
        return mean_face_image

<<<<<<< HEAD

                f.write("-" * 20 + "\n")

            # --- Summary Statistics ---
            f.write("\nSummary Statistics:\n")
            total_subjects = len(analysis_results)
            subjects_with_static = sum(1 for results in analysis_results.values() if results["static_components_present"])
            f.write(f"  Total Subjects: {total_subjects}\n")
            f.write(f"  Subjects with Static Components: {subjects_with_static}\n")

if __name__ == "__main__":
    # --- Configuration ---
    image_folder = "../../data/database"
    epsilon = 1.0
    method = 'bounded'
    unbounded_bound_type = 'l2'

    peep = Peep(image_folder=image_folder)

    if peep.run_from_folder(epsilon=epsilon, method=method, unbounded_bound_type=unbounded_bound_type):
        print("Differential privacy processing attempted (but noise addition is incomplete)!")

        noisy_data = peep.get_noisy_projected_data()
        print("\nNoisy Projected Data (currently empty because _add_laplace_noise_to_projections is not implemented):")
        if noisy_data:
            first_subject = list(noisy_data.keys())[0]
            print(noisy_data[first_subject][:5])
        else:
            print("Noisy projected data is empty.")

        projected_data = peep.get_projected_data()
        print("\nOriginal Projected Data (first 5 rows of the first subject):")
        if projected_data:
            first_subject = list(projected_data.keys())[0]
            print(projected_data[first_subject][:5])
        else:
            print("Projected data is empty.")

        sensitivity = peep.get_sensitivity()
        print("\nSensitivity:", sensitivity)

        mean_faces = peep.get_mean_faces()
        print("\nMean Faces (showing the first one):")
        if mean_faces:
            first_mean_face = list(mean_faces.values())[0]
            first_mean_face.show()
        else:
            print("Mean faces data is emty")

        eigenfaces_pil = peep.get_eigenfaces_as_pil()
        print(f"\nEigenfaces as PIL Images:")

        if eigenfaces_pil:
            first_subject_eigenfaces = eigenfaces_pil
            if first_subject_eigenfaces:
                first_subject_eigenfaces[0].show()

        else:
            print("No eigenfaces generated.")

        raw_data_df = peep.get_raw_data()
        print("\nRaw Data .info :\n")
        print(raw_data_df.info())

        pca_components = peep.get_pca_components()
        print("\nPCA Components:")
        if pca_components:
            first_subject = list(pca_components.keys())[0]
            print("Shape for the first subject:", pca_components[first_subject].shape)
        else:
            print("No PCA component")

        # Get PCA explained variance
        explained_variance = peep.get_pca_explained_variance()
        print("\nPCA Explained Variance:")
        if explained_variance:
            first_subject = list(explained_variance.keys())[0]
            print("First subject:", explained_variance[first_subject])
=======
    def get_projected_data(self):
        return self.projected_images

    def get_noisy_data(self, format='numpy'):
        if self.noisy_pca_projections is None:
            return None

        if format == 'numpy':
            return self.noisy_pca_projections

        pillow_images = []
        if self.pca_object:
            for noisy_projection in self.noisy_pca_projections:
                reconstructed_noisy = self.pca_object.pca.inverse_transform(noisy_projection.reshape(1, -1))
                img = image_numpy_to_pillow(reconstructed_noisy.flatten(), self.resize_size)
                pillow_images.append(img)

        if format == 'pillow':
            return pillow_images
        elif format == 'bytes':
            return [image_pillow_to_bytes(img) for img in pillow_images]
>>>>>>> 9c317bdb
        else:
            raise ValueError("'format' must be numpy, pillow or bytes")<|MERGE_RESOLUTION|>--- conflicted
+++ resolved
@@ -3,10 +3,6 @@
 
 from src.config import IMAGE_SIZE
 from src.modules.eigenface import EigenfaceGenerator
-<<<<<<< HEAD
-from tqdm import tqdm
-=======
->>>>>>> 9c317bdb
 from src.modules.utils_image import image_numpy_to_pillow, image_pillow_to_bytes
 
 class Peep:
@@ -82,130 +78,6 @@
     def set_epsilon(self, epsilon):
         self.epsilon = epsilon
 
-<<<<<<< HEAD
-    def _add_laplace_noise_to_projections(self):
-        """Adds Laplace noise to projected feature vectors for Local Differential Privacy.
-
-        Add noise to each feature vector (projection) in self.projected_data. Noise
-        is drawn from a Laplace distribution, calibrated for differential privacy.
-
-        Key Concepts:
-            - Local Differential Privacy (LDP): Privacy per image (or person, unbounded).
-            - Laplace Mechanism: Add noise from Laplace(0, scale).
-            - Sensitivity (Δf): Calculated in _calculate_sensitivity().
-            - Epsilon (ε): Privacy budget (set by set_epsilon()).
-            - Scale (b):  b = Δf / ε
-
-        Steps:
-
-        1. Check: Ensure epsilon and sensitivity are set. Raise ValueError if not.
-        2. Loop: Iterate through subjects in `self.projected_data`.
-        3. Scale: Calculate scale = sensitivity[subject] / epsilon.
-        4. Noise: Generate noise: np.random.laplace(loc=0, scale=scale, size=projected_images.shape).
-           *CRUCIAL*: noise.shape MUST match projected_images.shape.
-        5. Add: Add noise to projected_images.
-        6. Store: Store in `self.noisy_projected_data[subject]`.
-
-        Example (inside loop):
-
-            scale = ...  # Calculate scale
-            noise = np.random.laplace(loc=0, scale=scale, size=projected_images.shape)
-            self.noisy_projected_data[subject] = projected_images + noise
-        """
-     #   print(self.get_eigenfaces())
-      #  print(self.projected_data)
-       # print(self.sensitivity)
-        #print(self.get_eigenfaces())
-
-        if self.epsilon is None or self.sensitivity is None:
-            raise ValueError("Epsilon and sensitivity must be set before adding noise.")
-        # Apply laplace to each vector
-        self.noisy_projected_data = {}
-        for subject, projected_images in self.projected_data.items():
-            scale = 1 / self.epsilon #self.sensitivity[subject] / self.epsilon
-            egf = np.array(self.get_eigenfaces()) # 6 images
-            noise = np.random.laplace(loc=0, scale=scale, size=egf.shape)
-            self.noisy_projected_data[subject] = egf + noise
-
-        self.noised_image2 = self.noisy_projected_data
-        if False: # reconstrion noised image with PCA tests #TODO finir ici
-            # transform vectors to images
-            self.noised_image2 = {}
-            for subject, noised_vector in self.noisy_projected_data.items(): # 6 images
-                # Vérifiez les dimensions avant la transformation inverse de la PCA
-                print("Dimensions de noised_vector avant reshape :", noised_vector.shape)
-                print(len(noised_vector), noised_vector[0].shape)
-                print(self.pca_objects[subject].pca.components_.shape)
-                print(self.pca_objects[subject].pca.components_[0])
-                noised_vector = np.array([img.flatten() for img in noised_vector])
-                print('***')
-                print("Dimensions de noised_vector 2 avant reshape :", noised_vector.shape)
-
-                noised_vector_reshaped = noised_vector.reshape(-1, self.pca_objects[subject].pca.components_.shape[0])
-                self.noised_image2[subject] = self.pca_objects[subject].pca.inverse_transform(noised_vector_reshaped)
-
-                # Vérifiez les dimensions après la transformation inverse de la PCA
-                print("Dimensions de noised_vector après inverse_transform :", self.noised_image2[subject].shape)
-
-
-            a = self.noised_image2[list(self.noised_image2.keys())[0]]
-            print(len(a)) # 1000 images
-            print('µµµµµµµµµµµµµµµµµµµµµµµµµµµµ')
-            print(a[0]==a[1])
-        #print(a)
-    #    self.noised_image2 = self.noisy_projected_data
-
-      #  print(noised_vector_reshaped)
-        #print(self.noised_image2)
-
-
-    #def get_noisy_projected_data(self):
-     #   return self.noisy_projected_data
-
-    def get_noisy_projected_data(self, format:['numpy','pillow','bytes']='numpy'):
-        if format=='numpy':
-            return self.noised_image2
-       # print('hi')
-       # print(self.noised_image2)
-       # print("rrr")
-        pillow_images = []
-        for key, value in self.noised_image2.items():
-            for img in value:
-               # print(key, value, img)
-               # print('--')
-                v = image_numpy_to_pillow(img, self.resize_size)
-                pillow_images.append(v)
-       # print(pillow_images)
-        #pillow_images = [image_numpy_to_pillow(img, self.resize_size) for img in self.noised_image2.values()]
-        if format=='pillow':
-            return pillow_images
-        elif format=='bytes':
-            return [image_pillow_to_bytes(img) for img in pillow_images]
-        else:
-            raise ValueError("'format' must be numpy, pillow or bytes")
-
-
-    def run_from_folder(self, epsilon, method='bounded', unbounded_bound_type='l2'):
-        if not self._load_and_preprocess_images_from_folder():
-            return False
-        if not self._generate_eigenfaces():
-            return False
-        self._project_images()
-        self._calculate_sensitivity(method=method, unbounded_bound_type=unbounded_bound_type)
-        self.set_epsilon(epsilon)
-        self._add_laplace_noise_to_projections()
-        return True
-
-    def run_from_dataframe(self, input_df, epsilon=5, method='bounded', unbounded_bound_type='l2'):
-        if not self._load_and_preprocess_images_from_dataframe(input_df):
-            return False
-        if not self._generate_eigenfaces():
-            return False
-        self._project_images()
-        self._calculate_sensitivity(method=method, unbounded_bound_type=unbounded_bound_type)
-        self.set_epsilon(epsilon)
-        self._add_laplace_noise_to_projections()
-=======
     def _add_laplace_noise(self):
         return True
 
@@ -214,7 +86,6 @@
         self._project_images(images_data)
         self._calculate_sensitivity(method, unbounded_bound_type)
         self._add_laplace_noise()
->>>>>>> 9c317bdb
         return True
 
     '''Utility functions'''
@@ -230,13 +101,6 @@
             pil_eigenfaces.append(pil_image)
         return pil_eigenfaces
 
-<<<<<<< HEAD
-=======
-    def get_eigenfaces_as_pil(self):
-        eigenfaces = self.get_eigenfaces()
-        return self._eigenfaces_to_pil(eigenfaces)
-
->>>>>>> 9c317bdb
     def get_eigenfaces(self):
         if self.pca_object is None:
             return []
@@ -267,86 +131,6 @@
         mean_face_image = Image.fromarray((mean_face_array * 255).astype(np.uint8)).convert("L")
         return mean_face_image
 
-<<<<<<< HEAD
-
-                f.write("-" * 20 + "\n")
-
-            # --- Summary Statistics ---
-            f.write("\nSummary Statistics:\n")
-            total_subjects = len(analysis_results)
-            subjects_with_static = sum(1 for results in analysis_results.values() if results["static_components_present"])
-            f.write(f"  Total Subjects: {total_subjects}\n")
-            f.write(f"  Subjects with Static Components: {subjects_with_static}\n")
-
-if __name__ == "__main__":
-    # --- Configuration ---
-    image_folder = "../../data/database"
-    epsilon = 1.0
-    method = 'bounded'
-    unbounded_bound_type = 'l2'
-
-    peep = Peep(image_folder=image_folder)
-
-    if peep.run_from_folder(epsilon=epsilon, method=method, unbounded_bound_type=unbounded_bound_type):
-        print("Differential privacy processing attempted (but noise addition is incomplete)!")
-
-        noisy_data = peep.get_noisy_projected_data()
-        print("\nNoisy Projected Data (currently empty because _add_laplace_noise_to_projections is not implemented):")
-        if noisy_data:
-            first_subject = list(noisy_data.keys())[0]
-            print(noisy_data[first_subject][:5])
-        else:
-            print("Noisy projected data is empty.")
-
-        projected_data = peep.get_projected_data()
-        print("\nOriginal Projected Data (first 5 rows of the first subject):")
-        if projected_data:
-            first_subject = list(projected_data.keys())[0]
-            print(projected_data[first_subject][:5])
-        else:
-            print("Projected data is empty.")
-
-        sensitivity = peep.get_sensitivity()
-        print("\nSensitivity:", sensitivity)
-
-        mean_faces = peep.get_mean_faces()
-        print("\nMean Faces (showing the first one):")
-        if mean_faces:
-            first_mean_face = list(mean_faces.values())[0]
-            first_mean_face.show()
-        else:
-            print("Mean faces data is emty")
-
-        eigenfaces_pil = peep.get_eigenfaces_as_pil()
-        print(f"\nEigenfaces as PIL Images:")
-
-        if eigenfaces_pil:
-            first_subject_eigenfaces = eigenfaces_pil
-            if first_subject_eigenfaces:
-                first_subject_eigenfaces[0].show()
-
-        else:
-            print("No eigenfaces generated.")
-
-        raw_data_df = peep.get_raw_data()
-        print("\nRaw Data .info :\n")
-        print(raw_data_df.info())
-
-        pca_components = peep.get_pca_components()
-        print("\nPCA Components:")
-        if pca_components:
-            first_subject = list(pca_components.keys())[0]
-            print("Shape for the first subject:", pca_components[first_subject].shape)
-        else:
-            print("No PCA component")
-
-        # Get PCA explained variance
-        explained_variance = peep.get_pca_explained_variance()
-        print("\nPCA Explained Variance:")
-        if explained_variance:
-            first_subject = list(explained_variance.keys())[0]
-            print("First subject:", explained_variance[first_subject])
-=======
     def get_projected_data(self):
         return self.projected_images
 
@@ -368,6 +152,5 @@
             return pillow_images
         elif format == 'bytes':
             return [image_pillow_to_bytes(img) for img in pillow_images]
->>>>>>> 9c317bdb
         else:
             raise ValueError("'format' must be numpy, pillow or bytes")